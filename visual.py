--- conflicted
+++ resolved
@@ -745,11 +745,7 @@
                    pairs_mu = 267.613375701525, 
                    theta = 1.03482227e+03, 
                    sigma = 4.46392304e-03, 
-<<<<<<< HEAD
                    coint_vec= np.array([0.04234083, -0.07142774])):
-=======
-                   threshold= 3 * 4.46392304e-03/math.sqrt(2*1.03482227e+03), coint_vec= np.array([0.04234083, -0.07142774])):
->>>>>>> f41fae25
         hedge_ratio = abs(coint_vec[0] / coint_vec[1])
 
         djembes_prc = djembes.vwap
@@ -986,25 +982,14 @@
         result["PICNIC_BASKET1"]=Trade.basket_1(self.state_picnic1, self.state_jam, self.state_djembes, self.state_croiss)
         result["JAMS"]=Trade.jams(self.state_jam)
         result["PICNIC_BASKET2"]=Trade.basket_2(self.state_picnic2, self.state_jam, self.state_djembes, self.state_croiss)
-<<<<<<< HEAD
 
         # pair_orders_list = Trade.djmb_crs_pair(self.state_djembes, self.state_croiss)
-=======
-        #result[""]
-        pair_orders_list = Trade.djmb_crs_pair(self.state_djembes, self.state_croiss)
-        djembes_pair_orders = [order for order in pair_orders_list if order.symbol == "DJEMBES"]
-        for order in djembes_pair_orders:
-            symbol = order.symbol
-            if symbol not in result:
-                result[symbol] = []
-            result[symbol].append(order)
-        
-
-        ema_orders = Trade.croissant_ema(state)
-        for order in ema_orders:
-            result.setdefault(order.symbol, []).append(order)
->>>>>>> f41fae25
-
+
+        # for order in pair_orders_list:
+        #     symbol = order.symbol
+        #     if symbol not in result:
+        #         result[symbol] = [] 
+        #     result[symbol].append(order)
 
         conversions=1
 
